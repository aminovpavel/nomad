--- conflicted
+++ resolved
@@ -6,18 +6,13 @@
 import (
 	"errors"
 	"fmt"
-	"maps"
-	"slices"
 	"strings"
 	"time"
 
 	multierror "github.com/hashicorp/go-multierror"
-<<<<<<< HEAD
 	"golang.org/x/exp/maps"
 	"golang.org/x/exp/slices"
 
-=======
->>>>>>> f25480c9
 	"github.com/hashicorp/nomad/helper"
 )
 
