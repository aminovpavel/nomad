---
layout: docs
page_title: template Stanza - Job Specification
description: |-
  The "template" block instantiates an instance of a template renderer. This
  creates a convenient way to ship configuration files that are populated from
  environment variables, Consul data, Vault secrets, or just general
  configurations within a Nomad task.
---

# `template` Stanza

<Placement groups={['job', 'group', 'task', 'template']} />

The `template` block instantiates an instance of a template renderer. This
creates a convenient way to ship configuration files that are populated from
environment variables, Consul data, Vault secrets, or just general
configurations within a Nomad task.

```hcl
job "docs" {
  group "example" {
    task "server" {
      template {
        source        = "local/redis.conf.tpl"
        destination   = "local/redis.conf"
        change_mode   = "signal"
        change_signal = "SIGINT"
      }
    }
  }
}
```

Nomad utilizes [Go template][gt] and a tool called [Consul Template][ct], which
adds a set of new functions that can be used to retrieve data from Consul and
Vault. Since Nomad v0.5.3, the template can reference [Nomad's runtime
environment variables][env], and since Nomad v0.5.6, the template can reference
[Node attributes and metadata][nodevars]. Since Nomad v0.6.0, templates can be
read as environment variables.

For a full list of the API template functions, please refer to the [Consul
Template documentation][ct_api]. For a an introduction to Go templates, please
refer to the [Learn Go Template Syntax][gt_learn] Learn guide.

## `template` Parameters

- `change_mode` `(string: "restart")` - Specifies the behavior Nomad should take
  if the rendered template changes. Nomad will always write the new contents of
  the template to the specified destination. The possible values below describe
  Nomad's action after writing the template to disk.

  - `"noop"` - take no action (continue running the task)
  - `"restart"` - restart the task
  - `"signal"` - send a configurable signal to the task

- `change_signal` `(string: "")` - Specifies the signal to send to the task as a
  string like `"SIGUSR1"` or `"SIGINT"`. This option is required if the
  `change_mode` is `signal`.

- `data` `(string: "")` - Specifies the raw template to execute. One of `source`
  or `data` must be specified, but not both. This is useful for smaller
  templates, but we recommend using `source` for larger templates.

- `destination` `(string: <required>)` - Specifies the location where the
  resulting template should be rendered, relative to the [task working
  directory]. Only drivers without filesystem isolation (ex. `raw_exec`) or
  that build a chroot in the task working directory (ex. `exec`) can render
  templates outside of the `NOMAD_ALLOC_DIR`, `NOMAD_TASK_DIR`, or
  `NOMAD_SECRETS_DIR`. For more details on how `destination` interacts with
  task drivers, see the [Filesystem internals] documentation.

- `env` `(bool: false)` - Specifies the template should be read back in as
  environment variables for the task ([see below](#environment-variables)). To
  update the environment on changes, you must set `change_mode` to
  `restart`. Setting `env` when the `change_mode` is `signal` will return a
  validation error. Setting `env` when the `change_mode` is `noop` is
  permitted but will not update the environment variables in the task.

- `error_on_missing_key` `(bool: false)` - Specifies how the template behaves
  when attempting to index a struct or map key that does not exist.

- `left_delimiter` `(string: "{{")` - Specifies the left delimiter to use in the
  template. The default is "{{" for some templates, it may be easier to use a
  different delimiter that does not conflict with the output file itself.

- `perms` `(string: "644")` - Specifies the rendered template's permissions.
  File permissions are given as octal of the Unix file permissions `rwxrwxrwx`.

<<<<<<< HEAD
- `uid` `(int: 0)` - Specifies the rendered template owner's user ID.
=======
- `uid` `(int: -1)` - Specifies the rendered template owner's user ID. Negative
  values will use the ID of the Nomad agent user.
>>>>>>> e1ae7bf7

  ~> **Caveat:** Works only on Unix-based systems. Be careful when using
  containerized drivers, suck as `docker` or `podman`, as groups and users
  inside the container may have different IDs than on the host system. This
  feature will also **not** work with Docker Desktop.

- `gid` `(int: -1)` - Specifies the rendered template owner's group ID.
  Negative values will use the ID of the Nomad agent group.

  ~> **Caveat:** Works only on Unix-based systems. Be careful when using
  containerized drivers, suck as `docker` or `podman`, as groups and users
  inside the container may have different IDs than on the host system. This
  feature will also **not** work with Docker Desktop.

- `right_delimiter` `(string: "}}")` - Specifies the right delimiter to use in the
  template. The default is "}}" for some templates, it may be easier to use a
  different delimiter that does not conflict with the output file itself.

- `source` `(string: "")` - Specifies the path to the template to be rendered.
  One of `source` or `data` must be specified, but not both. This source can
  optionally be fetched using an [`artifact`][artifact] resource. This template
  must exist on the machine prior to starting the task; it is not possible to
  reference a template inside a Docker container, for example.

- `splay` `(string: "5s")` - Specifies a random amount of time to wait between
  0 ms and the given splay value before invoking the change mode. This is
  specified using a label suffix like "30s" or "1h", and is often used to
  prevent a thundering herd problem where all task instances restart at the same
  time.

- `wait` `(Code: nil)` - Defines the minimum and maximum amount of time to wait
  for the Consul cluster to reach a consistent state before rendering a template.
  This is useful to enable in systems where network connectivity to Consul is degraded,
  because it will reduce the number of times a template is rendered. This setting
  can be overridden by the [`client.template.wait_bounds`]. If the template
  configuration has a `min` lower than `client.template.wait_bounds.min` or a `max`
  greater than `client.template.wait_bounds.max`, the client's bounds will be enforced,
  and the template `wait` will be adjusted before being sent to `consul-template`.

  ```hcl
  wait {
    min     = "5s"
    max     = "10s"
  }
  ```

- `vault_grace` `(string: "15s")` - [Deprecated](https://github.com/hashicorp/consul-template/issues/1268)

## `template` Examples

The following examples only show the `template` stanzas. Remember that the
`template` stanza is only valid in the placements listed above.

### Inline Template

This example uses an inline template to render a file to disk. This file watches
various keys in Consul for changes:

```hcl
template {
  data        = "---\nkey: {{ key \"service/my-key\" }}"
  destination = "local/file.yml"
}
```

It is also possible to use heredocs for multi-line templates, like:

```hcl
template {
  data = <<EOH
  ---
    bind_port:   {{ env "NOMAD_PORT_db" }}
    scratch_dir: {{ env "NOMAD_TASK_DIR" }}
    node_id:     {{ env "node.unique.id" }}
    service_key: {{ key "service/my-key" }}
  EOH

  destination = "local/file.yml"
}
```

### Remote Template

This example uses an [`artifact`][artifact] stanza to download an input template
before passing it to the template engine:

```hcl
artifact {
  source      = "https://example.com/file.yml.tpl"
  destination = "local/file.yml.tpl"
}

template {
  source      = "local/file.yml.tpl"
  destination = "local/file.yml"
}
```

### Node Variables

As of Nomad v0.5.6 it is possible to access the Node's attributes and metadata.

```hcl
template {
  data = <<EOH
  ---
    node_dc:    {{ env "node.datacenter" }}
    node_cores: {{ env "attr.cpu.numcores" }}
    meta_key:   {{ env "meta.node_meta_key" }}
  EOH

  destination = "local/file.yml"
}
```

### Environment Variables

Since v0.6.0 templates may be used to create environment variables for tasks.
Env templates work exactly like other templates except once the templates are
written, they are parsed as `KEY=value` pairs. Those key value pairs are
included in the task's environment.

For example the following template stanza:

```hcl
template {
  data = <<EOH
# Lines starting with a # are ignored

# Empty lines are also ignored
LOG_LEVEL="{{key "service/geo-api/log-verbosity"}}"
API_KEY="{{with secret "secret/geo-api-key"}}{{.Data.value}}{{end}}"
EOH

  destination = "secrets/file.env"
  env         = true
}
```

The task's environment would then have environment variables like the
following:

```
LOG_LEVEL=DEBUG
API_KEY=12345678-1234-1234-1234-1234-123456789abc
```

This allows [12factor app](https://12factor.net/config) style environment
variable based configuration while keeping all of the familiar features and
semantics of Nomad templates.

Secrets or certificates may contain a wide variety of characters such as
newlines, quotes, and backslashes which may be difficult to quote or escape
properly.

Whenever a templated variable may include special characters, use the `toJSON`
function to ensure special characters are properly parsed by Nomad:

```
CERT_PEM={{ file "path/to/cert.pem" | toJSON }}
```

The parser will read the JSON string, so the `$CERT_PEM` environment variable
will be identical to the contents of the file.

Likewise when evaluating a password that may contain quotes or `#`, use the
`toJSON` function to ensure Nomad passes the password to task unchanged:

```
# Passwords may contain any character including special characters like:
#   \"'#
# Use toJSON to ensure Nomad passes them to the environment unchanged.
{{ with secret "secrets/data/application/backend" }}
DB_PASSWD={{ .Data.data.DB_PASSWD | toJSON }}
{{ end }}
```

For more details see [go-envparser's README][go-envparse].

### Template Destinations

Templates are rendered into the task working directory. Drivers without
filesystem isolation (such as `raw_exec`) or drivers that build a chroot in
the task working directory (such as `exec`) can have templates rendered to
arbitrary paths in the task. But task drivers such as `docker` can only access
templates rendered into the `NOMAD_ALLOC_DIR`, `NOMAD_TASK_DIR`, or
`NOMAD_SECRETS_DIR`. To workaround this restriction, you can create a mount
from the template `destination` to another location in the task.

```hcl
task "task" {
  driver = "docker"

  config {
    image = "redis:6.0"
    mount {
      type   = "bind"
      source = "local"
      target = "/etc/redis.d"
    }
  }

  template {
    destination = "local/redis.conf"
  }
}
```

## Nomad Integration

### Nomad Services

~> Nomad Services are new in Nomad 1.3.

Nomad service registrations can be queried using the `nomadService` and
`nomadServices` functions. The requests are tied to the same namespace as the
job which contains the template stanza.

```hcl
  template {
    data = <<EOF
# Configuration for a single NGINX upstream service.
upstream my_app {
  {{- range nomadService "my-app" }}
  server {{ .Address }}:{{ .Port }};{{- end }}
}

# Configuration for all services registered in Nomad as an NGINX upstream
# service.
{{ range nomadServices }}
# Configuration for service {{ .Name }}.
upstream {{ .Name | toLower }} {
  {{- range nomadService .Name }}
  server {{ .Address}}:{{ .Port }};{{- end }}
}
{{ end -}}
EOF

    destination = "local/nginx.conf"
  }
```

### Simple Load Balancing with Nomad Services

~> Simple load balancing with Nomad Services is new in Nomad 1.3.2.

The `nomadService` function now supports simple load balancing by selecting
instances of a service via [rendezvous hashing][rhash].
To enable simple load balancing, the `nomadService` function requires 3 arguments.

- The number of services to select
- The hashing key (should be unique, but consistent per requester)
- The service name

By using `NOMAD_ALLOC_ID` as the hashing key, the selected instances will remain
mostly stable for the allocation. Each time the template is run, `nomadService`
will return the same set of instances for each allocation - unless N instances of
the service are added or removed, in which case there is a 1/N chance of a selected
instance being replaced. This helps maintain a more consistent output when rendering
configuration files, triggering fewer restarts and signaling of Nomad tasks.

```hcl
template {
  data        = <<EOH
# Configuration for 1 redis instances, as assigned via rendezvous hashing.
{{$allocID := env "NOMAD_ALLOC_ID" -}}
{{range nomadService 1 $allocID "redis"}}
  server {{ .Address }}:{{ .Port }};{{- end }}
{{- end}}
EOH
}
```

## Consul Integration

### Consul KV

Consul KV values can be accessed using the [`key`][ct_api_key] function to
retrieve a single value from a key path. The [`ls`][ct_api_ls] function can be
used to retrieve all keys in a path. For deeply nested paths, use the
[`tree`][ct_api_tree] function.

```hcl
  template {
    data = <<EOF
# Read single key from Consul KV.
APP_NAME = "{{key "app/name"}}"

# Read all keys in the path `app/environment` from Consul KV.
{{range ls "app/environment"}}
{{.Key}}={{.Value}}
{{end}}
    EOF

    destination = "local/env"
    env         = true
  }
```

### Consul Services

The Consul service catalog can be queried using the [`service`][ct_api_service]
and [`services`][ct_api_services] functions. For Connect-capable services, use
the [`connect`][ct_api_connect] function.

```hcl
  template {
    data = <<EOF
# Configuration for a single upstream service.
upstream my_app {
  {{- range service "my-app" }}
  server {{ .Address }}:{{ .Port }};{{- end }}
}

# Configuration for all services in the catalog.
{{ range services }}
# Configuration for service {{ .Name }}.
upstream {{ .Name | toLower }} {
  {{- range service .Name }}
  server {{ .Address}}:{{ .Port }};{{- end }}
}
{{ end -}}
    EOF

    destination = "local/nginx.conf"
  }
```

## Vault Integration

### PKI Certificate

Vault is a popular open source tool for managing secrets. In addition to acting
as an encrypted KV store, Vault can also generate dynamic secrets, like PKI/TLS
certificates.

When generating PKI certificates with Vault, the certificate, private key, and
any intermediate certs are all returned as part of the same API call. Most
software requires these files be placed in separate files on the system.

~> **Note**: `generate_lease` must be set to `true` (non-default) on the Vault PKI
role.<br /><br /> Failure to do so will cause the template to frequently render a new
certificate, approximately every minute. This creates a significant number of
certificates to be expired in Vault and could ultimately lead to Vault performance
impacts and failures.

#### As individual files

For templates, all dependencies are mapped into a single list. This means that
multiple templates watching the same path return the same data.

```hcl
template {
  data = <<EOH
{{ with secret "pki/issue/foo" "common_name=foo.service.consul" "ip_sans=127.0.0.1" }}
{{- .Data.certificate -}}
{{ end }}
EOH
  destination   = "${NOMAD_SECRETS_DIR}/certificate.crt"
  change_mode   = "restart"
}

template {
  data = <<EOH
{{ with secret "pki/issue/foo" "common_name=foo.service.consul" "ip_sans=127.0.0.1" }}
{{- .Data.issuing_ca -}}
{{ end }}
EOH
  destination   = "${NOMAD_SECRETS_DIR}/ca.crt"
  change_mode   = "restart"
}

template {
  data = <<EOH
{{ with secret "pki/issue/foo" "common_name=foo.service.consul" "ip_sans=127.0.0.1" }}
{{- .Data.private_key -}}
{{ end }}
EOH
  destination   = "${NOMAD_SECRETS_DIR}/private_key.key"
  change_mode   = "restart"
}
```

These are three different input templates, but when run under the Nomad job,
they are compressed into a single call, sharing the resulting data.

#### As a PEM formatted file

This example acquires a PKI certificate from Vault in PEM format, concatenates
the elements into a bundle, and stores it into your application's secret
directory.

```hcl
template {
  data = <<EOH
{{ with secret "pki/issue/foo" "common_name=foo.service.consul" "ip_sans=127.0.0.1" "format=pem" }}
{{ .Data.certificate }}
{{ .Data.issuing_ca }}
{{ .Data.private_key }}{{ end }}
EOH
  destination   = "${NOMAD_SECRETS_DIR}/bundle.pem"
  change_mode   = "restart"
}
```

### Vault KV API v1

Under Vault KV API v1, paths start with `secret/`, and the response returns the
raw key/value data. This secret was set using
`vault kv put secret/aws/s3 aws_access_key_id=somekeyid`.

```hcl
  template {
    data = <<EOF
      AWS_ACCESS_KEY_ID = "{{with secret "secret/aws/s3"}}{{.Data.aws_access_key_id}}{{end}}"
    EOF
  }
```

Note that if the name of a secret includes the `-` character, you must access
it by index. This secret was set using `vault kv put secret/app db-password=somepassword`.

```hcl
  template {
    data = <<EOF
      DB_PASSWORD = "{{with secret "secret/app"}}{{index .Data "db-password"}}{{end}}"
    EOF
  }
```

### Vault KV API v2

Under Vault KV API v2, paths start with `secret/data/`, and the response returns
metadata in addition to key/value data. This secret was set using
`vault kv put secret/aws/s3 aws_access_key_id=somekeyid`.

```hcl
  template {
    data = <<EOF
      AWS_ACCESS_KEY_ID = "{{with secret "secret/data/aws/s3"}}{{.Data.data.aws_access_key_id}}{{end}}"
    EOF
  }
```

Notice the addition of `data` in both the path and the field accessor string.
Additionally, when using the Vault v2 API, the Vault policies applied to your
Nomad jobs will need to grant permissions to `read` under `secret/data/...`
rather than `secret/...`.

Similar to KV API v1, if the name of a secret includes the `-` character, you
must access it by index. This secret was set using `vault kv put secret/app db-password=somepassword`.

```hcl
  template {
    data = <<EOF
      DB_PASSWORD = "{{with secret "secret/data/app"}}{{index .Data.data "db-password"}}{{end}}"
    EOF
  }
```

## Client Configuration

The `template` block has the following [client configuration
options](/docs/configuration/client#options):

- `function_denylist` `([]string: ["plugin"])` - Specifies a list of template
  rendering functions that should be disallowed in job specs. By default the
  `plugin` function is disallowed as it allows running arbitrary commands on
  the host as root (unless Nomad is configured to run as a non-root user).

- `disable_file_sandbox` `(bool: false)` - Allows templates access to arbitrary
  files on the client host via the `file` function. By default templates can
  access files only within the [task working directory].

[ct]: https://github.com/hashicorp/consul-template 'Consul Template by HashiCorp'
[ct_api]: https://github.com/hashicorp/consul-template/blob/master/docs/templating-language.md 'Consul Template API by HashiCorp'
[ct_api_connect]: https://github.com/hashicorp/consul-template/blob/master/docs/templating-language.md#connect 'Consul Template API by HashiCorp - connect'
[ct_api_key]: https://github.com/hashicorp/consul-template/blob/master/docs/templating-language.md#key 'Consul Template API by HashiCorp - key'
[ct_api_ls]: https://github.com/hashicorp/consul-template/blob/master/docs/templating-language.md#ls 'Consul Template API by HashiCorp - ls'
[ct_api_service]: https://github.com/hashicorp/consul-template/blob/master/docs/templating-language.md#service 'Consul Template API by HashiCorp - service'
[ct_api_services]: https://github.com/hashicorp/consul-template/blob/master/docs/templating-language.md#services 'Consul Template API by HashiCorp - services'
[ct_api_tree]: https://github.com/hashicorp/consul-template/blob/master/docs/templating-language.md#tree 'Consul Template API by HashiCorp - tree'
[gt]: https://pkg.go.dev/text/template 'Go template package'
[gt_learn]: https://learn.hashicorp.com/tutorials/nomad/go-template-syntax
[artifact]: /docs/job-specification/artifact 'Nomad artifact Job Specification'
[env]: /docs/runtime/environment 'Nomad Runtime Environment'
[nodevars]: /docs/runtime/interpolation#interpreted_node_vars 'Nomad Node Variables'
[go-envparse]: https://github.com/hashicorp/go-envparse#readme 'The go-envparse Readme'
[task working directory]: /docs/runtime/environment#task-directories 'Task Directories'
[filesystem internals]: /docs/concepts/filesystem#templates-artifacts-and-dispatch-payloads
[`client.template.wait_bounds`]: /docs/configuration/client#wait_bounds
[rhash]: https://en.wikipedia.org/wiki/Rendezvous_hashing<|MERGE_RESOLUTION|>--- conflicted
+++ resolved
@@ -87,12 +87,8 @@
 - `perms` `(string: "644")` - Specifies the rendered template's permissions.
   File permissions are given as octal of the Unix file permissions `rwxrwxrwx`.
 
-<<<<<<< HEAD
-- `uid` `(int: 0)` - Specifies the rendered template owner's user ID.
-=======
 - `uid` `(int: -1)` - Specifies the rendered template owner's user ID. Negative
   values will use the ID of the Nomad agent user.
->>>>>>> e1ae7bf7
 
   ~> **Caveat:** Works only on Unix-based systems. Be careful when using
   containerized drivers, suck as `docker` or `podman`, as groups and users
